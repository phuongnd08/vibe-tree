import { useEffect, useRef, useState, useMemo, useCallback } from 'react';
import { createHtmlPortalNode, InPortal, OutPortal, HtmlPortalNode } from 'react-reverse-portal';
import { ClaudeTerminal } from './ClaudeTerminal';
import { SplitLayout, SplitNode, SplitDirection } from './SplitLayout';

interface TerminalManagerProps {
  worktreePath: string;
  projectId?: string;
  theme?: 'light' | 'dark';
}

interface TerminalInstance {
  id: string;
  worktreePath: string;
  portalNode: HtmlPortalNode;
  processId?: string;
}

interface WorktreeTerminals {
  worktreePath: string;
  terminals: Map<string, TerminalInstance>;
  rootNode: SplitNode;
}

const worktreeTerminalsCache = new Map<string, WorktreeTerminals>();

export function TerminalManager({ worktreePath, projectId, theme }: TerminalManagerProps) {
  const [worktreeTerminals, setWorktreeTerminals] = useState<Map<string, WorktreeTerminals>>(worktreeTerminalsCache);
  const containerRef = useRef<HTMLDivElement>(null);
  const terminalProcessIds = useRef<Map<string, string>>(new Map());

  const createTerminalNode = useCallback((worktreePath: string): { terminal: TerminalInstance, node: SplitNode } => {
    const terminalId = `${worktreePath}-${Date.now()}-${Math.random()}`;
    const portalNode = createHtmlPortalNode();
    
    const terminal: TerminalInstance = {
      id: terminalId,
      worktreePath,
      portalNode
    };
    
    const node: SplitNode = {
      id: terminalId,
      type: 'terminal',
      portalNode
    };
    
    return { terminal, node };
  }, []);

  useEffect(() => {
    if (!worktreeTerminalsCache.has(worktreePath)) {
      console.log('Creating initial terminal for:', worktreePath);
      
      const { terminal, node } = createTerminalNode(worktreePath);
      
      const worktreeData: WorktreeTerminals = {
        worktreePath,
        terminals: new Map([[terminal.id, terminal]]),
        rootNode: node
      };
      
      worktreeTerminalsCache.set(worktreePath, worktreeData);
      setWorktreeTerminals(new Map(worktreeTerminalsCache));
    }
  }, [worktreePath, createTerminalNode]);

  const findNodeAndParent = (
    node: SplitNode, 
    targetId: string, 
    parent: SplitNode | null = null
  ): { node: SplitNode | null, parent: SplitNode | null } => {
    if (node.id === targetId) {
      return { node, parent };
    }
    
    if (node.type === 'split' && node.children) {
      for (const child of node.children) {
        const result = findNodeAndParent(child, targetId, node);
        if (result.node) {
          return result;
        }
      }
    }
    
    return { node: null, parent: null };
  };

  const countTerminals = (node: SplitNode): number => {
    if (node.type === 'terminal') {
      return 1;
    }
    
    if (node.type === 'split' && node.children) {
      return node.children.reduce((count, child) => count + countTerminals(child), 0);
    }
    
    return 0;
  };

  const handleSplit = useCallback((terminalId: string, direction: SplitDirection) => {
    const worktreeData = worktreeTerminalsCache.get(worktreePath);
    if (!worktreeData) return;

    console.log(`Splitting terminal ${terminalId} ${direction}ly`);
    
    const { node: targetNode, parent } = findNodeAndParent(worktreeData.rootNode, terminalId);
    if (!targetNode) return;
    
    const { terminal: newTerminal, node: newTerminalNode } = createTerminalNode(worktreePath);
    
    worktreeData.terminals.set(newTerminal.id, newTerminal);
    
    if (targetNode.type === 'terminal') {
      const splitNode: SplitNode = {
        id: `split-${Date.now()}-${Math.random()}`,
        type: 'split',
        direction,
        children: [targetNode, newTerminalNode]
      };
      
      if (parent && parent.type === 'split' && parent.children) {
        const index = parent.children.findIndex(child => child.id === terminalId);
        if (index !== -1) {
          parent.children[index] = splitNode;
        }
      } else {
        worktreeData.rootNode = splitNode;
      }
    } else if (targetNode.type === 'split' && targetNode.children) {
      if (targetNode.direction === direction) {
        targetNode.children.push(newTerminalNode);
      } else {
        const splitNode: SplitNode = {
          id: `split-${Date.now()}-${Math.random()}`,
          type: 'split',
          direction,
          children: [targetNode, newTerminalNode]
        };
        
        if (parent && parent.type === 'split' && parent.children) {
          const index = parent.children.findIndex(child => child.id === targetNode.id);
          if (index !== -1) {
            parent.children[index] = splitNode;
          }
        } else {
          worktreeData.rootNode = splitNode;
        }
      }
    }
    
    setWorktreeTerminals(new Map(worktreeTerminalsCache));
<<<<<<< HEAD
  }, [worktreePath, createTerminalNode]);

  const removeNodeFromTree = (node: SplitNode, targetId: string): SplitNode | null => {
    if (node.type === 'terminal') {
      return node.id === targetId ? null : node;
    }
    
    if (node.type === 'split' && node.children) {
      const newChildren = node.children
        .map(child => removeNodeFromTree(child, targetId))
        .filter((child): child is SplitNode => child !== null);
      
      if (newChildren.length === 0) {
        return null;
      } else if (newChildren.length === 1) {
        return newChildren[0];
      } else {
        return { ...node, children: newChildren };
      }
    }
    
    return node;
  };
=======
    
    // Force a resize event after a short delay to ensure DOM is updated
    setTimeout(() => {
      window.dispatchEvent(new Event('resize'));
    }, 50);
  }, [worktreePath]);
>>>>>>> c12a77c4

  const handleClose = useCallback(async (terminalId: string) => {
    const worktreeData = worktreeTerminalsCache.get(worktreePath);
    if (!worktreeData) return;

    const terminalCount = countTerminals(worktreeData.rootNode);
    if (terminalCount <= 1) {
      console.log('Cannot close the last terminal');
      return;
    }

    console.log('Closing terminal:', terminalId);
    
    const processId = terminalProcessIds.current.get(terminalId);
    if (processId) {
      console.log('Terminating PTY for terminal:', terminalId, 'processId:', processId);
      try {
        await window.electronAPI.shell.terminate(processId);
      } catch (error) {
        console.error('Error terminating PTY:', error);
      }
      terminalProcessIds.current.delete(terminalId);
    }
    
    worktreeData.terminals.delete(terminalId);
    
    const newRoot = removeNodeFromTree(worktreeData.rootNode, terminalId);
    if (newRoot) {
      worktreeData.rootNode = newRoot;
    }
    
    setWorktreeTerminals(new Map(worktreeTerminalsCache));
  }, [worktreePath]);

  const handleTerminalProcessId = useCallback((terminalId: string, processId: string) => {
    if (processId) {
      terminalProcessIds.current.set(terminalId, processId);
    }
  }, []);

  const currentWorktreeData = useMemo(() => {
    return worktreeTerminals.get(worktreePath);
  }, [worktreeTerminals, worktreePath]);

  const allTerminals = useMemo(() => {
    const terminals: TerminalInstance[] = [];
    worktreeTerminals.forEach(worktreeData => {
      worktreeData.terminals.forEach(terminal => {
        terminals.push(terminal);
      });
    });
    return terminals;
  }, [worktreeTerminals]);

<<<<<<< HEAD
  const currentTerminalIds = useMemo(() => {
    const ids = new Set<string>();
    if (currentWorktreeData) {
      currentWorktreeData.terminals.forEach(terminal => {
        ids.add(terminal.id);
      });
    }
    return ids;
  }, [currentWorktreeData]);

  const canClose = useMemo(() => {
    if (!currentWorktreeData) return false;
    return countTerminals(currentWorktreeData.rootNode) > 1;
  }, [currentWorktreeData]);
=======
  // Watch for DOM changes and trigger resize when terminals are added/removed
  useEffect(() => {
    if (!containerRef.current) return;

    // Create a MutationObserver to watch for DOM changes
    const observer = new MutationObserver((mutations) => {
      // Check if any terminals were added or removed
      const hasStructuralChange = mutations.some(mutation => 
        mutation.type === 'childList' && 
        (mutation.addedNodes.length > 0 || mutation.removedNodes.length > 0)
      );

      if (hasStructuralChange) {
        // Trigger a resize event to ensure all terminals fit properly
        setTimeout(() => {
          window.dispatchEvent(new Event('resize'));
        }, 100);
      }
    });

    // Start observing the container for child changes
    observer.observe(containerRef.current, {
      childList: true,
      subtree: true
    });

    return () => observer.disconnect();
  }, []);
>>>>>>> c12a77c4

  return (
    <div ref={containerRef} className="terminal-manager-root flex-1 h-full relative">
      {allTerminals.map((terminal) => (
        <InPortal key={terminal.id} node={terminal.portalNode}>
          <ClaudeTerminal
            worktreePath={terminal.worktreePath}
            projectId={projectId}
            theme={theme}
            terminalId={terminal.id}
            isVisible={currentTerminalIds.has(terminal.id)}
            onSplitVertical={() => handleSplit(terminal.id, 'vertical')}
            onSplitHorizontal={() => handleSplit(terminal.id, 'horizontal')}
            onClose={() => handleClose(terminal.id)}
            canClose={canClose}
            onProcessIdChange={(processId) => handleTerminalProcessId(terminal.id, processId)}
          />
        </InPortal>
      ))}
      
<<<<<<< HEAD
      {currentWorktreeData && (
        <SplitLayout
          node={currentWorktreeData.rootNode}
          onSplit={handleSplit}
          onClose={handleClose}
          canClose={canClose}
        />
      )}
=======
      {/* Show the current worktree's terminals in a split layout */}
      <div className="flex h-full">
        {currentTerminals.map((terminal, index) => (
          <div
            key={`out-${terminal.id}`}
            className="terminal-outportal-wrapper h-full relative flex flex-col"
            style={{
              width: `${100 / currentTerminals.length}%`,
              borderRight: index < currentTerminals.length - 1 ? '1px solid var(--border)' : 'none'
            }}
          >
            <OutPortal node={terminal.portalNode} />
          </div>
        ))}
      </div>
>>>>>>> c12a77c4
    </div>
  );
}<|MERGE_RESOLUTION|>--- conflicted
+++ resolved
@@ -44,7 +44,6 @@
       type: 'terminal',
       portalNode
     };
-    
     return { terminal, node };
   }, []);
 
@@ -62,6 +61,11 @@
       
       worktreeTerminalsCache.set(worktreePath, worktreeData);
       setWorktreeTerminals(new Map(worktreeTerminalsCache));
+      
+      // Force a resize event after a short delay to ensure DOM is updated
+      setTimeout(() => {
+        window.dispatchEvent(new Event('resize'));
+      }, 50);
     }
   }, [worktreePath, createTerminalNode]);
 
@@ -150,7 +154,11 @@
     }
     
     setWorktreeTerminals(new Map(worktreeTerminalsCache));
-<<<<<<< HEAD
+    
+    // Force a resize event after a short delay to ensure DOM is updated
+    setTimeout(() => {
+      window.dispatchEvent(new Event('resize'));
+    }, 50);
   }, [worktreePath, createTerminalNode]);
 
   const removeNodeFromTree = (node: SplitNode, targetId: string): SplitNode | null => {
@@ -174,14 +182,6 @@
     
     return node;
   };
-=======
-    
-    // Force a resize event after a short delay to ensure DOM is updated
-    setTimeout(() => {
-      window.dispatchEvent(new Event('resize'));
-    }, 50);
-  }, [worktreePath]);
->>>>>>> c12a77c4
 
   const handleClose = useCallback(async (terminalId: string) => {
     const worktreeData = worktreeTerminalsCache.get(worktreePath);
@@ -236,7 +236,6 @@
     return terminals;
   }, [worktreeTerminals]);
 
-<<<<<<< HEAD
   const currentTerminalIds = useMemo(() => {
     const ids = new Set<string>();
     if (currentWorktreeData) {
@@ -251,7 +250,7 @@
     if (!currentWorktreeData) return false;
     return countTerminals(currentWorktreeData.rootNode) > 1;
   }, [currentWorktreeData]);
-=======
+
   // Watch for DOM changes and trigger resize when terminals are added/removed
   useEffect(() => {
     if (!containerRef.current) return;
@@ -280,8 +279,6 @@
 
     return () => observer.disconnect();
   }, []);
->>>>>>> c12a77c4
-
   return (
     <div ref={containerRef} className="terminal-manager-root flex-1 h-full relative">
       {allTerminals.map((terminal) => (
@@ -301,7 +298,6 @@
         </InPortal>
       ))}
       
-<<<<<<< HEAD
       {currentWorktreeData && (
         <SplitLayout
           node={currentWorktreeData.rootNode}
@@ -310,23 +306,6 @@
           canClose={canClose}
         />
       )}
-=======
-      {/* Show the current worktree's terminals in a split layout */}
-      <div className="flex h-full">
-        {currentTerminals.map((terminal, index) => (
-          <div
-            key={`out-${terminal.id}`}
-            className="terminal-outportal-wrapper h-full relative flex flex-col"
-            style={{
-              width: `${100 / currentTerminals.length}%`,
-              borderRight: index < currentTerminals.length - 1 ? '1px solid var(--border)' : 'none'
-            }}
-          >
-            <OutPortal node={terminal.portalNode} />
-          </div>
-        ))}
-      </div>
->>>>>>> c12a77c4
     </div>
   );
 }