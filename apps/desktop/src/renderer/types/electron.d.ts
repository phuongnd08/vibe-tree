export interface ElectronAPI {
  git: {
    listWorktrees: (projectPath: string) => Promise<Array<{
      path: string;
      branch: string;
      head: string;
    }>>;
    addWorktree: (projectPath: string, branchName: string) => Promise<{
      path: string;
      branch: string;
    }>;
    removeWorktree: (projectPath: string, worktreePath: string, branchName: string) => Promise<{
      success: boolean;
      warning?: string;
    }>;
    status: (worktreePath: string) => Promise<Array<{
      path: string;
      status: string;
      staged: boolean;
      modified: boolean;
    }>>;
    diff: (worktreePath: string, filePath?: string) => Promise<string>;
    diffStaged: (worktreePath: string, filePath?: string) => Promise<string>;
  };
  shell: {
    start: (worktreePath: string, cols?: number, rows?: number, forceNew?: boolean, terminalId?: string) => Promise<{ success: boolean; processId?: string; isNew?: boolean; error?: string }>;
    write: (processId: string, data: string) => Promise<{ success: boolean; error?: string }>;
    resize: (processId: string, cols: number, rows: number) => Promise<{ success: boolean; error?: string }>;
    status: (processId: string) => Promise<{ running: boolean }>;
    getBuffer: (processId: string) => Promise<{ success: boolean; buffer?: string | null; error?: string }>;
    openExternal: (url: string) => Promise<void>;
<<<<<<< HEAD
    terminate: (processId: string) => Promise<{ success: boolean }>;
=======
>>>>>>> 8182021b
    onOutput: (processId: string, callback: (data: string) => void) => () => void;
    onExit: (processId: string, callback: (code: number) => void) => () => void;
  };
  ide: {
    detect: () => Promise<Array<{ name: string; command: string }>>;
    open: (ideName: string, worktreePath: string) => Promise<{ success: boolean; error?: string }>;
  };
  theme: {
    get: () => Promise<'light' | 'dark'>;
    onChange: (callback: (theme: 'light' | 'dark') => void) => () => void;
  };
  dialog: {
    selectDirectory: () => Promise<string | undefined>;
  };
  recentProjects: {
    get: () => Promise<Array<{
      path: string;
      name: string;
      lastOpened: number;
    }>>;
    add: (projectPath: string) => Promise<void>;
    remove: (projectPath: string) => Promise<void>;
    clear: () => Promise<void>;
    onOpenProject: (callback: (path: string) => void) => () => void;
    onOpenRecentProject: (callback: (path: string) => void) => () => void;
  };
}

declare global {
  interface Window {
    electronAPI: ElectronAPI;
  }
}<|MERGE_RESOLUTION|>--- conflicted
+++ resolved
@@ -29,10 +29,7 @@
     status: (processId: string) => Promise<{ running: boolean }>;
     getBuffer: (processId: string) => Promise<{ success: boolean; buffer?: string | null; error?: string }>;
     openExternal: (url: string) => Promise<void>;
-<<<<<<< HEAD
     terminate: (processId: string) => Promise<{ success: boolean }>;
-=======
->>>>>>> 8182021b
     onOutput: (processId: string, callback: (data: string) => void) => () => void;
     onExit: (processId: string, callback: (code: number) => void) => () => void;
   };
