<div align="center">
  <img src="assets/icons/VibeTree.png" alt="VibeTree Logo" width="128" height="128">
  
  # VibeTree
  
  **Vibe code with AI in parallel git worktrees**
  
  [![License: MIT](https://img.shields.io/badge/License-MIT-yellow.svg)](https://opensource.org/licenses/MIT)
  [![Release](https://img.shields.io/github/v/release/sahithvibudhi/vibe-tree)](https://github.com/sahithvibudhi/vibe-tree/releases)
</div>

---

> [!IMPORTANT]
> 🚧 **Active Development Notice**: We're currently working on adding cloud support and multi-platform capabilities. 
> For a stable desktop-only version, please use the [`release-v0.1`](https://github.com/sahithvibudhi/vibe-tree/tree/release-v0.1) branch.

---

VibeTree is a cross-platform application that enhances your development workflow by enabling parallel development with AI assistance across multiple git worktrees. Work on features simultaneously without context switching. Access from desktop, browser, or mobile devices.

## Screenshot

![VibeTree Screenshot](assets/screenshot.png)

## Demo

![VibeTree Demo](assets/demo.gif)

## Installation

### Quick Start

```bash
# Install dependencies
pnpm install

# Run both web and server (recommended)
pnpm dev:all

# Or run services separately:
pnpm dev:server  # Socket server on :3002
pnpm dev:web     # Web app on :3000
pnpm dev:desktop # Desktop app
```

### Desktop App

Download the latest release for your platform from the [Releases page](https://github.com/sahithvibudhi/vibe-tree/releases):

- **macOS**: Download `.dmg` file (supports both Intel and Apple Silicon)
- **Windows**: Download `.exe` installer
- **Linux**: Download `.AppImage` or `.deb` file

### Web/Mobile Access

1. Start services: `pnpm dev:all`
2. Access locally: http://localhost:3000
3. For mobile/network access:
   - Scan the QR code shown in terminal
   - Or navigate to the network URL (e.g., http://192.168.1.x:3000)

**Safari/iOS Requirements:**
- Both services must be running (web on :3000, server on :3002)
- Allow firewall connections on both ports if prompted

#### LAN Dev Mode (no pairing)
When opening from a phone on your Wi‑Fi, the web UI loads over LAN and the web app connects to the socket server via WebSocket on :3002. In development, enable LAN WebSocket access without pairing:

```bash
# Allow LAN connections to the WebSocket server in dev (no auth)
ALLOW_INSECURE_NETWORK=1 HOST=0.0.0.0 PORT=3002 pnpm dev:server
pnpm dev:web
```

Then open the printed Network URL (e.g., http://192.168.1.x:3000) on your phone. If you still see "Not connected", you can explicitly point the web app at the socket server by creating `apps/web/.env`:

```ini
VITE_WS_URL=ws://192.168.1.x:3002
```

### Environment Variables

Create `.env` files as needed:

```bash
# apps/web/.env (optional)
VITE_WS_URL=ws://192.168.1.100:3002     # For custom socket server
VITE_PROJECT_PATH=/path/to/project       # Override project path

# apps/server/.env (optional)
PORT=3002                              # Socket server port
HOST=0.0.0.0                          # Bind to all interfaces
PROJECT_PATH=/path/to/project          # Default project path
<<<<<<< HEAD
# In dev, allow unauthenticated LAN WebSocket connections (use only on trusted networks)
# Any of these enables it:
# ALLOW_INSECURE_NETWORK=1
# ALLOW_INSECURE_LAN=1
# ALLOW_NETWORK_DEV=1
=======
DEFAULT_PROJECTS=/path1,/path2         # Auto-load projects (first becomes default)
>>>>>>> 218c333b
```

## Features

- **Parallel Development** - Work on multiple features simultaneously without stashing or switching branches
- **Persistent Terminal Sessions** - Each worktree maintains its own terminal session with full state preservation
- **Claude CLI Integration** - Seamlessly work with Claude in each terminal
- **IDE Integration** - Open any worktree directly in VS Code or Cursor
- **Multi-Project Support** - Work with multiple repositories in tabbed interface
- **Cross-Platform Access** - Desktop app, web browser, and mobile support
- **Dark/Light Mode** - Automatic OS theme detection with manual toggle
- **macOS Native** - Proper traffic light window controls integration

## Roadmap

- [x] Mobile access - Access from your phone via web browser
- [ ] Claude notifications - Get notified when Claude finishes tasks or needs user input
- [ ] PWA offline support - Work offline on mobile devices

## Contributing

Contributions are welcome! Please read our [Contributing Guidelines](CONTRIBUTING.md) for details on our code of conduct and the process for submitting pull requests.

## License

MIT License - see the LICENSE file for details.<|MERGE_RESOLUTION|>--- conflicted
+++ resolved
@@ -92,15 +92,12 @@
 PORT=3002                              # Socket server port
 HOST=0.0.0.0                          # Bind to all interfaces
 PROJECT_PATH=/path/to/project          # Default project path
-<<<<<<< HEAD
 # In dev, allow unauthenticated LAN WebSocket connections (use only on trusted networks)
 # Any of these enables it:
 # ALLOW_INSECURE_NETWORK=1
 # ALLOW_INSECURE_LAN=1
 # ALLOW_NETWORK_DEV=1
-=======
 DEFAULT_PROJECTS=/path1,/path2         # Auto-load projects (first becomes default)
->>>>>>> 218c333b
 ```
 
 ## Features
